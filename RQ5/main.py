import logging
from datetime import datetime
import sys
import os

# Ensure root path is in sys.path
sys.path.append(os.path.abspath(os.path.join(os.path.dirname(__file__), '..')))

from common.data.data import ForexCandleData, Timeframe
from common.envs.forex_env import ForexEnv
from common.envs.rewards import *
from common.data.stepwise_feature_engineer import StepwiseFeatureEngineer, calculate_current_exposure
from common.data.feature_engineer import FeatureEngineer, as_pct_change, ema, rsi, copy_column, as_ratio_of_other_column, as_min_max_fixed
from common.constants import SEED
from RQ5.constants import EXPERIMENTS_DIR, EXPERIMENT_NAME_FORMAT
from common.envs.callbacks import *
from common.models.train_eval import train_model, analyse_results, evaluate_models, train_model_with_curiosity
from common.models.utils import save_model_with_metadata
from common.scripts import picker, has_nonempty_subdir, n_children
from common.envs.dp import get_dp_table_from_env

logging.basicConfig(level=logging.INFO, format='%(asctime)s - %(levelname)s - %(message)s')

PARAM_PRESETS = {
    "M30_0.7": {
        "granularity": Timeframe.M30,
        "start_time": datetime(2020, 1, 1, 22),
        "end_time": datetime(2024, 12, 31, 21, 30),
        "split_ratio": 0.7
    },
    "M15_0.8": {
        "granularity": Timeframe.M15,
        "start_time": datetime(2017, 1, 1, 22),
        "end_time": datetime(2024, 12, 31, 21, 45),
        "split_ratio": 0.8
    },
    "M15_0.7": {
        "granularity": Timeframe.M15,
        "start_time": datetime(2017, 1, 1, 22),
        "end_time": datetime(2024, 12, 31, 21, 45),
        "split_ratio": 0.7
    },
    "M30_0.8": {
        "granularity": Timeframe.M30,
        "start_time": datetime(2020, 1, 1, 22),
        "end_time": datetime(2024, 12, 31, 21, 30),
        "split_ratio": 0.8
    }
}

def get_feature_engineer():
    fe = FeatureEngineer()

    def price_change(df):
        copy_column(df, "close_bid", "close_pct_change_1")
        as_pct_change(df, "close_pct_change_1", periods=1)
        copy_column(df, "close_bid", "close_pct_change_5")
        as_pct_change(df, "close_pct_change_5", periods=5)

    def trend(df):
        ema(df, window=20)
        as_ratio_of_other_column(df, "ema_20_close_bid", "close_bid")
        ema(df, window=50)
        as_ratio_of_other_column(df, "ema_50_close_bid", "close_bid")

    def oscillator(df):
        rsi(df, window=14)
        as_min_max_fixed(df, "rsi_14", 0, 100)

    fe.add(price_change)
    fe.add(trend)
    fe.add(oscillator)
    return fe

def get_environments(data_config, use_optimal_reward=False):
    logging.info("Loading market data...")
    data = ForexCandleData.load(
        source="dukascopy",
        instrument="EURUSD",
        granularity=data_config["granularity"],
        start_time=data_config["start_time"],
        end_time=data_config["end_time"],
    )

    logging.info("Creating feature pipelines...")
    market_fe = get_feature_engineer()
    agent_fe = StepwiseFeatureEngineer()
    agent_fe.add(["current_exposure"], calculate_current_exposure)

    split_ratio = data_config.get("split_ratio", 0.8)

    logging.info("Building environments...")
    if use_optimal_reward:
        train_env, eval_env = ForexEnv.create_train_eval_envs(
            split_ratio=split_ratio,
            forex_candle_data=data,
            market_feature_engineer=market_fe,
            agent_feature_engineer=agent_fe,
            initial_capital=10000.0,
            transaction_cost_pct=0.0,
            custom_reward_function=None
        )
        table = get_dp_table_from_env(train_env)
        dp_reward = DPRewardFunction(table)

        train_env.custom_reward_fn = dp_reward
        return train_env, eval_env
    else:
        return ForexEnv.create_train_eval_envs(
            split_ratio=split_ratio,
            forex_candle_data=data,
            market_feature_engineer=market_fe,
            agent_feature_engineer=agent_fe,
            initial_capital=10000.0,
            transaction_cost_pct=0.0,
            custom_reward_function=log_equity_change
        )
    
def run_experiment(exploration_strategy: str, use_optimal_reward=False):
    note = input("Enter a short note for this experiment: ").strip().replace(' ', '_')

    print("Available data configs:", ', '.join(PARAM_PRESETS.keys()))
    config_options = list(PARAM_PRESETS.keys())
    config_key = picker([(key, key) for key in config_options], default="M30_0.7").strip()
    config_key = config_key if config_key in PARAM_PRESETS else "M30_0.7"
    data_config = PARAM_PRESETS[config_key]


    timestamp = datetime.now().strftime('%Y%m%d_%H%M%S')
    exp_name = f"{exploration_strategy}_{note}_{config_key}_{timestamp}"
    exp_dir = EXPERIMENTS_DIR / exp_name

    train_episodes = input("Enter number of training episodes (default 25): ")
    train_episodes = int(train_episodes) if train_episodes.isdigit() else 25

    # Train
    train_env, eval_env = get_environments(data_config, use_optimal_reward=use_optimal_reward)
    logging.info(f"Instantiating {exploration_strategy.upper()} model...")

    dqn_args = dict(
        policy="MlpPolicy",
        env=train_env,
        learning_rate=1e-4,
        buffer_size=50000,
        learning_starts=1000,
        batch_size=64,
        gamma=0.99,
        target_update_interval=500,
        train_freq=4,
        policy_kwargs=dict(net_arch=[128, 128]),
        seed=SEED,
        verbose=1,
        device="cpu"
    )

    if exploration_strategy == "epsilon_greedy":
        eps_init = input("Epsilon initial (default 1.0): ")
        eps_final = input("Epsilon final (default 0.05): ")
        exploration_fraction = input("Exploration fraction (default 0.8): ")

        dqn_args.update({
            "exploration_initial_eps": float(eps_init) if eps_init else 1.0,
            "exploration_final_eps": float(eps_final) if eps_final else 0.05,
            "exploration_fraction": float(exploration_fraction) if exploration_fraction else 0.8
        })
        from stable_baselines3 import DQN
        model = DQN(**dqn_args)

    elif exploration_strategy == "boltzmann":
        temperature = input("Temperature (default 1.0): ")
        from RQ5.boltzmann_dqn import BoltzmannDQN
        model = BoltzmannDQN(**dqn_args, temperature=float(temperature) if temperature else 1.0)

    elif exploration_strategy == "max_boltzmann":
        temperature = input("Temperature (default 1.0): ")
        epsilon = input("Epsilon (default 0.1): ")
        from RQ5.boltzmann_dqn import MaxBoltzmannDQN
        model = MaxBoltzmannDQN(
            **dqn_args,
            temperature=float(temperature) if temperature else 1.0,
            epsilon=float(epsilon) if epsilon else 0.1
        )
<<<<<<< HEAD
    
    elif exploration_strategy == "curiosity":
        from stable_baselines3 import DQN
        from common.envs.curiosity import CuriosityModule
=======
    elif exploration_strategy == "curiosity":
        from common.envs.curiosity import CuriosityModule
        from stable_baselines3 import DQN
        from common.models.train_eval import train_model_with_curiosity
>>>>>>> abbb12e8

        curiosity_beta = input("Curiosity beta (intrinsic reward scaling, default 0.1): ")
        curiosity_beta = float(curiosity_beta) if curiosity_beta else 0.1

        dqn_args.update({
            "exploration_initial_eps": 0.1,
            "exploration_final_eps": 0.01,
            "exploration_fraction": 0.8
        })

        model = DQN(**dqn_args)

<<<<<<< HEAD
        # Initialize curiosity module
=======
>>>>>>> abbb12e8
        curiosity_module = CuriosityModule(
            state_dim=train_env.observation_space.shape[0],
            action_dim=train_env.action_space.n,
            hidden_dim=128,
            lr=1e-4
        )

<<<<<<< HEAD
=======
        models_dir = exp_dir / "models"
        models_dir.mkdir(parents=True, exist_ok=True)

        callback = [
            SaveCallback(models_dir, save_freq=train_env.episode_len),
            ActionHistogramCallback(train_env, log_freq=train_env.episode_len),
            SneakyLogger(verbose=0)  # reduce logging to avoid slowdowns
        ]

        logging.info("Starting curiosity-driven training...")
        train_model_with_curiosity(
            model=model,
            curiosity_module=curiosity_module,
            train_env=train_env,
            train_episodes=train_episodes,
            beta=curiosity_beta,
            model_save_path=models_dir,
            callback=callback
        )

        save_model_with_metadata(model, models_dir / "model_final.zip")
>>>>>>> abbb12e8

    else:
        raise ValueError(f"Unknown exploration strategy: {exploration_strategy}")

    models_dir = exp_dir / "models"
    models_dir.mkdir(parents=True, exist_ok=True)

    callback = [
        SaveCallback(models_dir, save_freq=train_env.episode_len),
        ActionHistogramCallback(train_env, log_freq=train_env.episode_len),
        SneakyLogger(verbose=1)
    ]

    logging.info("Starting training...")
    if exploration_strategy == "curiosity":
        train_model_with_curiosity(
            model=model,
            curiosity_module=curiosity_module,
            train_env=train_env,
            train_episodes=train_episodes,
            beta=curiosity_beta,
            model_save_path=models_dir,
            callback=callback
        )
    else:
        train_model(model, train_env, train_episodes=train_episodes, callback=callback)
        save_model_with_metadata(model, models_dir / "model_final.zip")

    # Evaluate
    logging.info("Evaluating model...")
    results_dir = exp_dir / "results"
    results_dir.mkdir(parents=True, exist_ok=True)

    evaluate_models(models_dir, results_dir, {"train": train_env, "eval": eval_env}, eval_episodes=1)

    # Analyze
    logging.info("Analyzing results...")
    analyse_results(results_dir)

if __name__ == "__main__":
    strategies = ["epsilon_greedy", "boltzmann", "max_boltzmann", "curiosity"]
    options = [(f"run_{s}", lambda s=s: run_experiment(s)) for s in strategies]
    options += [("run_optimal", lambda: run_experiment("optimal_reward", use_optimal_reward=True))]

    picker(options, default=None)()<|MERGE_RESOLUTION|>--- conflicted
+++ resolved
@@ -180,17 +180,10 @@
             temperature=float(temperature) if temperature else 1.0,
             epsilon=float(epsilon) if epsilon else 0.1
         )
-<<<<<<< HEAD
-    
-    elif exploration_strategy == "curiosity":
-        from stable_baselines3 import DQN
-        from common.envs.curiosity import CuriosityModule
-=======
     elif exploration_strategy == "curiosity":
         from common.envs.curiosity import CuriosityModule
         from stable_baselines3 import DQN
         from common.models.train_eval import train_model_with_curiosity
->>>>>>> abbb12e8
 
         curiosity_beta = input("Curiosity beta (intrinsic reward scaling, default 0.1): ")
         curiosity_beta = float(curiosity_beta) if curiosity_beta else 0.1
@@ -203,10 +196,6 @@
 
         model = DQN(**dqn_args)
 
-<<<<<<< HEAD
-        # Initialize curiosity module
-=======
->>>>>>> abbb12e8
         curiosity_module = CuriosityModule(
             state_dim=train_env.observation_space.shape[0],
             action_dim=train_env.action_space.n,
@@ -214,8 +203,6 @@
             lr=1e-4
         )
 
-<<<<<<< HEAD
-=======
         models_dir = exp_dir / "models"
         models_dir.mkdir(parents=True, exist_ok=True)
 
@@ -237,7 +224,6 @@
         )
 
         save_model_with_metadata(model, models_dir / "model_final.zip")
->>>>>>> abbb12e8
 
     else:
         raise ValueError(f"Unknown exploration strategy: {exploration_strategy}")
