import json
import logging
from functools import partial
from multiprocessing import Lock, Manager, Process
from pathlib import Path
from typing import Any, Callable, Optional, Dict, List, Tuple

import numpy as np
import pandas as pd
from matplotlib import pyplot as plt
from stable_baselines3.common.base_class import BaseAlgorithm
from stable_baselines3.common.callbacks import BaseCallback
from stable_baselines3.common.vec_env import DummyVecEnv
from tqdm import tqdm

from common.envs.callbacks import SaveOnEpisodeEndCallback
from common.envs.forex_env import ForexEnv
from common.models.analysis import analyse_finals, analyse_individual_run
from common.models.dummy_models import DUMMY_MODELS
from common.models.utils import (load_model_with_metadata, save_model_with_metadata)
from common.scripts import parallel_run, set_seed, safe_int

from common.models.dummy_models import DummyModel

import matplotlib
matplotlib.use('Agg') 

def run_experiment_deprecated(train_env: ForexEnv,
                       validate_env: ForexEnv,
                       model: BaseAlgorithm,
                       base_folder_path: Path,
                       experiment_group_name: str,
                       experiment_name: str,
                       eval_env: ForexEnv | None = None,
                       train_episodes: int = 10,
                       eval_episodes: int = 1,
                       checkpoints: bool = False,
                       tensorboard_logging: bool = False,
                       seed = 42,
                       num_workers: int = 1
                       ) -> None:
    """
    Train the model on the training DataFrame, test it on the test DataFrame, and export the results.
    """

    set_seed(seed)

    # Set up folders
    experiment_path = base_folder_path / "experiments" / experiment_group_name / experiment_name
    results_path = experiment_path / "results"
    models_path = experiment_path / "models"

    models_path.mkdir(parents=True, exist_ok=True)
    results_path.mkdir(parents=True, exist_ok=True)

    # model class
    if not isinstance(model, BaseAlgorithm):
        raise ValueError(f"Model must be an instance of BaseAlgorithm, got {type(model)}")

    # TRAINING THE MODEL

    # set tensorboard logging if enabled
    if tensorboard_logging:
        model.tensorboard_log = str(experiment_path / "tensorboard_logs")

    starting_episode = 0
    # in the models dir, find the latest model and load it if it exists (latest model is the newest by modification time)
    latest_model = max(models_path.glob("*.zip"), key=lambda p: p.stat().st_mtime, default=None)
    if latest_model and latest_model.is_file():
        logging.info(f"Loading latest model from {latest_model}")
        model = load_model_with_metadata(latest_model)
        starting_episode = int(latest_model.stem.split('_')[1])
        train_episodes -= starting_episode
        train_episodes = max(train_episodes, 0)  # Ensure non-negative episodes


    callbacks = []
    if checkpoints:
        save_on_episode_callback = SaveOnEpisodeEndCallback(models_dir=models_path)
        save_on_episode_callback.episode_num = starting_episode
        callbacks.append(save_on_episode_callback)

    train_model(model, train_env=train_env, train_episodes=train_episodes, callback=callbacks)

    if not checkpoints:
        save_path = models_path / f"model_{train_episodes}_episodes.zip"
        save_model_with_metadata(model, save_path)

    # EVALUATING THE MODEL

    evaluate_models(models_dir=models_path,
                    results_dir=results_path,
                    eval_envs={"train": train_env,
                               "validate": validate_env},
                    eval_episodes=eval_episodes,
                    num_workers=num_workers)

    # ANALYZING RESULTS

    analyse_results(
        results_dir=results_path,
        model_name_suffix=f"[{experiment_group_name}::{experiment_name}]",
        num_workers=num_workers
    )

    if eval_env:
        logging.info("Selecting best model based on custom score (Val_Perf - |Val_Perf - Train_Perf|)...")
        
        # 1. Collect performance data for all models from their info.json files
        model_performance = {}
        selection_metric = 'sharpe_ratio' # The metric used for performance (e.g., sharpe_ratio)

        for info_path in results_path.rglob('info.json'):
            env_name = info_path.parent.name
            if env_name in ['train', 'validate']:
                model_name = info_path.parent.parent.name
                model_performance.setdefault(model_name, {})
                try:
                    with open(info_path, 'r') as f:
                        data = json.load(f)
                    metric_value = data.get(selection_metric)
                    if metric_value is not None:
                        model_performance[model_name][env_name] = metric_value
                except (IOError, json.JSONDecodeError) as e:
                    logging.warning(f"Could not read or parse {info_path}: {e}")

        # 2. Calculate the custom score for each model and find the best one
        scored_models = []
        for model_name, perfs in model_performance.items():
            if 'train' in perfs and 'validate' in perfs:
                train_perf = perfs['train']
                val_perf = perfs['validate']
                score = val_perf - abs(val_perf - train_perf)
                
                model_zip_path = models_path / f"{model_name}.zip"
                if model_zip_path.is_file():
                    scored_models.append((score, model_zip_path, val_perf, train_perf))
                else:
                    logging.warning(f"Could not find model zip for scored model {model_name}, skipping.")

        # 3. If a best model is found, evaluate it on the final evaluation environment
        if not scored_models:
            logging.error("No models with both train and validate results found. Cannot perform final evaluation.")
        else:
            scored_models.sort(key=lambda x: x[0], reverse=True)
            best_score, best_model_path, best_val_perf, best_train_perf = scored_models[0]
            
            logging.info(f"Best model selected: {best_model_path.name}")
            logging.info(f" -> Score: {best_score:.4f} (Validation Sharpe: {best_val_perf:.4f}, Training Sharpe: {best_train_perf:.4f})")
            logging.info("Evaluating best model on the final evaluation environment...")

            # Evaluate the best model on the eval_env
            evaluate_model(
                model_zip=best_model_path,
                results_dir=results_path,
                eval_envs={"evaluation": eval_env}, # Saves results in a dedicated 'evaluation' folder
                eval_episodes=eval_episodes,
                progress_bar=True
            )

            # 4. Analyze just the new evaluation result to create its specific info.json and plots
            logging.info("Analyzing final evaluation result...")
            eval_data_path = results_path / best_model_path.stem / "evaluation" / "data.csv"
            if eval_data_path.is_file():
                analyze_result(
                    data_csv=eval_data_path,
                    model_name_suffix=f"[{experiment_group_name}::{experiment_name}]"
                )
            else:
                logging.error(f"Final evaluation did not produce a data file at {eval_data_path}")


def train_model(model: BaseAlgorithm,
                train_env: ForexEnv,
                train_episodes: int | float = 1,
                callback: list[BaseCallback] | None = None
                ) -> None:
    """
    Trains a model on a ForexEnv for a given number of episodes.
    """

    logging.info(f"Training {model.__class__.__name__} model for {train_episodes} episodes...")

    train_dummy_env = DummyVecEnv([lambda: train_env])
    model.set_env(train_dummy_env)
    total_timesteps = int(train_env.episode_len * train_episodes)

    if total_timesteps > 0:
        model.learn(total_timesteps=total_timesteps, callback=callback, log_interval=1, progress_bar=True)
    else:
        logging.warning("Total timesteps is 0, skipping training.")

    logging.info("Training complete.")

def evaluate_dummy(dummy_model: DummyModel, name: str, results_dir: Path, eval_env: ForexEnv, eval_env_name: str) -> None:
    """
    Evaluates a dummy model on a ForexEnv and saves the results.
    """
    model_results_dir = results_dir / name
    env_results_dir = model_results_dir / eval_env_name
    env_results_file = env_results_dir / "data.csv"
    eval_episode_length = eval_env.episode_len

    logging.info(f"Running dummy model ({name}) on environment ({eval_env_name}) for 1 episode...")

    run_model(model=dummy_model,
              env=eval_env,
              data_path=env_results_file,
              total_steps=eval_episode_length,
              deterministic=True,
              progress_bar=True)

def evaluate_dummies(results_dir: Path, eval_envs: dict[str, ForexEnv]):

    for model_fn in DUMMY_MODELS:
        for eval_env_name, eval_env in eval_envs.items():

            model = model_fn(eval_env)
            model_name = model_fn.__name__

            logging.info(f"Running model ({model_name}) on environment ({eval_env_name}) for 1 episode...")

            evaluate_dummy(dummy_model=model,
                           name=model_name,
                           results_dir=results_dir,
                           eval_env=eval_env,
                           eval_env_name=eval_env_name)

def evaluate_model(model_zip: Path,
                   results_dir: Path,
                   eval_envs: dict[str, ForexEnv],
                   eval_episodes: int = 1,
                   progress_bar: bool = False) -> None:
    """
    Evaluates a model on a set of ForexEnvs for a given number of episodes.
    Saves results in results_dir.
    """
    if not model_zip.is_file():
        raise ValueError("model_zip doesnt exist.")
    if not model_zip.suffix == ".zip":
        raise ValueError("model_zip is not a zip file.")

    model_name = model_zip.stem
    model = load_model_with_metadata(model_zip)
    model_results_dir = results_dir / model_name

    for eval_env_name, eval_env in eval_envs.items():
        env_results_dir = model_results_dir / eval_env_name
        env_results_file = env_results_dir / "data.csv"
        eval_episode_length = eval_env.episode_len

        logging.info(f"Running model ({model_name}) on environment ({eval_env_name}) for {eval_episodes} episodes...")

        run_model(model=model,
                  env=eval_env,
                  data_path=env_results_file,
                  total_steps=eval_episodes * eval_episode_length,
                  deterministic=True,
                  progress_bar=progress_bar)

class ModelQueue:
    def __init__(self, models_dir: Path, seen, lock: Lock):
        if not models_dir.is_dir():
            raise ValueError(f"{models_dir} is not a directory")
        self.models_dir = models_dir
        self.seen = seen # Shared list
        self.lock = lock # Shared lock

    def get(self) -> Path | None:
        with self.lock:
            models = sorted(self.models_dir.glob("*.zip"), key=lambda p: p.stat().st_mtime)
            for model_zip in models:
                if not model_zip.is_file():
                    continue
                if model_zip in self.seen:
                    continue
                self.seen.append(model_zip)
                return model_zip
        return None

def evaluate_worker(queue: ModelQueue, func: Callable):
    while True:
        model_path = queue.get()
        if model_path is None:
            break
        func(model_path)

def evaluate_models(models_dir: Path,
                    results_dir: Path,
                    eval_envs: dict[str, ForexEnv],
                    eval_episodes: int = 1,
                    force_eval: bool = False,
                    num_workers: int = 4) -> None:
    """
    Evaluates each model in a directory on a set of ForexEnvs for a given number of episodes.
    Saves results in results_dir.
    """
    logging.info("Starting evaluation...")

    progress_bar = num_workers == 1
    func = partial(
        evaluate_model,
        results_dir=results_dir,
        eval_envs=eval_envs,
        eval_episodes=eval_episodes,
        progress_bar=progress_bar,
    )
    manager = Manager()
    shared_lock = manager.Lock()
    shared_seen = manager.list()
    queue = ModelQueue(models_dir, shared_seen, shared_lock)

    if not force_eval:
        for model_zip in models_dir.glob("*.zip"):
            if (results_dir / model_zip.stem).exists():
                logging.info(f"{model_zip} has already been evaluated, skipping.")
                shared_seen.append(model_zip)

    workers = []
    for i in range(num_workers):
        p = Process(target=evaluate_worker, args=(queue, func), name=f"Worker-{i+1}" )
        p.start()
        workers.append(p)

    for p in workers:
        p.join()

    logging.info("Finished evaluation.")

def analyze_result(data_csv: Path, model_name_suffix: str = ""):
    """
    Extracts the environment name from a data.csv file.
    """
    analyse_individual_run(data_csv, f"{data_csv.parent.parent.name}{model_name_suffix}")

def extract_n(p: Path) -> Optional[int]:
    """
    Extracts n in the following structure:
    .../results/model_<n>_<unit>/<env_name>/file
    Returns None if it couldn't be extracted.
    """
    return safe_int(p.parent.parent.name.split("_")[1])

def extract_key(p) -> tuple[bool, int]:
    """
    Used to sort by key, sorts by n if possible else puts it at the end.
    """
    n = extract_n(p)
    return n is None, n

def analyse_results(results_dir: Path, model_name_suffix: str = "", num_workers = 4) -> None:
    """
    Searches a directory for data.csv files, and performs analysis.
    Expected directory structure: /{model_name}/{env_name}/data.csv
    """
    logging.info("Analysing results...")

    # Validate input
    if not results_dir.exists():
        raise ValueError(f"Directory {results_dir} does not exist.")
    if not results_dir.is_dir():
        raise ValueError(f"{results_dir} is not a directory.")

    # Evaluate runs
    func = partial(analyze_result, model_name_suffix=model_name_suffix)
    result_files = list(results_dir.rglob("data.csv"))
    result_files.sort(key=extract_key) # Old to new
    parallel_run(func, result_files, num_workers=num_workers)

    # Aggregate environment results
    logging.info("Aggregating analysis results...")
    metrics = {}
    for result_file in result_files:
        env_dir = result_file.parent
        env_name = env_dir.name
        if env_name not in metrics:
            metrics[env_name] = []
        info_file = env_dir / "info.json"
        with open(info_file, "r") as f:
            info = json.load(f)
        metrics[env_name].append(info)

    logging.info("Analyzing aggregates...")
    for env_name, metrics in metrics.items():
        analyse_finals(metrics, output_dir=results_dir / f"final_{env_name}", env_name=env_name)

    logging.info("Analysis complete.")

def run_model(model: BaseAlgorithm,
              env: ForexEnv,
              data_path: Path | None,
              total_steps: int,
              deterministic: bool,
              progress_bar: bool = True
              ) -> pd.DataFrame:
    """
    Run a model on a ForexEnv for a number of episodes.
    Results are saved to data_path.
    """
    # Validate input
    if data_path is not None:
        if data_path.suffix != ".csv":
            raise ValueError(f"{data_path} is not a CSV file")
        if total_steps <= 0:
            raise ValueError("Total steps must be greater than 0.")
        data_path.parent.mkdir(parents=True, exist_ok=True)

    # Function setup
    env = DummyVecEnv([lambda: env])
    steps = iter(tqdm(range(total_steps)) if progress_bar else range(total_steps))
    logs_df: None | pd.DataFrame = None

    # Start first episode
    obs = env.reset()
    episode_log: list[dict[str, Any]] = [{
        "step": 0,
        "action": None,
        "reward": None,
        "done": None,
    }]
    next(steps) # skip one value

    # Start the loop
    for step in steps:

        # Take action
        action, _ = model.predict(obs, deterministic=deterministic)
        obs, rewards, dones, infos = env.step(action)
        episode_log.append({
            "step": step,
            "action": action[0] if isinstance(action[0], (int, float)) else action[0].item(),
            "reward": rewards[0],
            "done": dones[0],
        })

        # Check for end of episode
        if any(dones):

            # Save episode info
            info = infos[0] if infos else {}

            for obs_name, obs_df in info.items():
                if not isinstance(obs_df, pd.DataFrame):
                    logging.debug(f"Observation '{obs_name}' is not a DataFrame, skipping...")
                    continue
                obs_df.columns = [f"info.{obs_name}.{col}" for col in obs_df.columns]
                assert len(episode_log) == len(obs_df), f"len episode_log ({len(episode_log)}) != len {obs_name}_df ({len(obs_df)})"

            temp_df = pd.DataFrame(episode_log)
            temp_df = pd.concat(
                [temp_df] + [df for df in info.values() if isinstance(df, pd.DataFrame)],
                axis=1
            )
            logs_df = temp_df if logs_df is None else pd.concat([logs_df, temp_df], ignore_index=True, axis=0)

            # Start new episode
            obs = env.reset()
            episode_log = [{
                "step": 0,
                "action": None,
                "reward": None,
                "done": None,
            }]

    # Save collected logs to JSON file
    if data_path is not None:
        logs_df.to_csv(data_path, index=False)
    return logs_df



def combine_finals(experiment_group: Path, style_map: Optional[dict[str, dict[str, str]]] = None, ext: str = ".png"):
    """
    Combines the results of an experiment group.
    - Generates combined plots for each metric and environment with meaningful x-axes.
    - Generates a graphical summary table for each individual model run.
    """
    if style_map is None:
        style_map = {}

    # Data capture remains the same, as the model_key already contains the numerical value
    results: Dict[str, Dict[str, Dict[str, Dict[Optional[int], List[Tuple[Tuple[bool, int], float, str]]]]]] = {}
    experiment_names = set()
    for exp_dir in experiment_group.iterdir():
        if not exp_dir.is_dir(): continue
        exp_name = exp_dir.name
        experiment_names.add(exp_name)
        for info_path in exp_dir.rglob('info.json'):
            parts = info_path.relative_to(exp_dir).parts
            if parts[0].startswith("seed_"):
                seed = safe_int(parts[0].lstrip("seed_"))
                rel = parts[1:]
            else:
                seed = None
                rel = parts
            assert len(rel) == 4 and rel[0] == "results"
            env_name = rel[-2]
            model_name = info_path.parent.parent.name
            model_key = extract_key(info_path) # model_key is the (bool, int) tuple
            with open(info_path, mode="r") as f: data = json.load(f)
            
            env_dict = results.setdefault(env_name, {})
            for metric, val in data.items():
                metric_dict = env_dict.setdefault(metric, {})
                exp_dict = metric_dict.setdefault(exp_name, {})
                seed_list = exp_dict.setdefault(seed, [])
                seed_list.append((model_key, val, model_name))

    # Color generation logic remains the same
    sorted_experiment_names = sorted(list(experiment_names))
    experiments_to_color = [
        exp_name for exp_name in sorted_experiment_names
        if exp_name not in style_map or 'color' not in style_map.get(exp_name, {})
    ]
    if experiments_to_color:
        # ... (color generation logic is unchanged) ...
        num_experiments_to_color = len(experiments_to_color)
        if num_experiments_to_color <= 10: cmap = plt.cm.get_cmap('tab10')
        elif num_experiments_to_color <= 20: cmap = plt.cm.get_cmap('tab20')
        else:
            logging.warning("More than 20 experiments detected. Colors may not be perfectly distinct.")
            cmap = plt.cm.hsv
        colors = [cmap(i % cmap.N if cmap.N > 0 else 0) for i in range(num_experiments_to_color)]
        for i, exp_name in enumerate(experiments_to_color):
            if exp_name not in style_map: style_map[exp_name] = {}
            style_map[exp_name]['color'] = colors[i]

    # --- CHANGE 1: Capture X-Values During Data Processing ---
    # We now create model_x_values alongside the other dictionaries
    processed: Dict[str, Dict[str, List[float]]] = {}
    model_identifiers: Dict[str, Dict[str, List[str]]] = {}
    model_x_values: Dict[str, Dict[str, List[int]]] = {} # New dictionary to hold x-axis values

    for env, metrics in results.items():
        for metric, exp_map in metrics.items():
            for exp_name, seed_map in exp_map.items():
                if exp_name not in model_identifiers.setdefault(env, {}):
                    first_seed = next(iter(seed_map.values()), [])
                    first_seed.sort(key=lambda x: x[0])
                    # Store the string names for table filenames
                    model_identifiers[env][exp_name] = [name for _, _, name in first_seed]
                    # Store the numerical keys for the plot's x-axis
                    # The key is x[0], which is (bool, int). The value is the int part, x[0][1].
                    model_x_values.setdefault(env, {})[exp_name] = [key[1] for key, _, _ in first_seed]

                sorted_vals_per_seed: List[List[float]] = []
                for entries in seed_map.values():
                    entries.sort(key=lambda x: x[0])
                    vals = [v for _, v, _ in entries]
                    sorted_vals_per_seed.append(vals)

                if not any(sorted_vals_per_seed): continue
                lengths = {len(v) for v in sorted_vals_per_seed}
                if len(lengths) > 1:
                    logging.warning(f"Unequal lengths for {env}/{metric}/{exp_name}: {lengths}. Skipping.")
                    continue

                arr = np.array(sorted_vals_per_seed)
                out_env = processed.setdefault(env, {})
                out_env[f"{metric}.mean.{exp_name}"] = arr.mean(axis=0).tolist()
                out_env[f"{metric}.std.{exp_name}"] = arr.std(axis=0).tolist()

    # Output generation for tables and plots
    combined_dir = experiment_group / 'combined_finals'
    combined_dir.mkdir(exist_ok=True)

    for env, metrics_data in processed.items():
        # Table generation logic is unchanged
        base_metrics = sorted(list(set(k.split('.')[0] for k in metrics_data)))
        if model_identifiers.get(env):
            for exp_name in sorted(model_identifiers.get(env, {}).keys()):
                run_identifiers = model_identifiers[env][exp_name]
                output_dir_exp = combined_dir / env / exp_name
                output_dir_exp.mkdir(parents=True, exist_ok=True)
                for i, run_name in enumerate(run_identifiers):
                    # ... (table generation logic is unchanged) ...
                    table_data = []
                    for metric in base_metrics:
                        mean_val = metrics_data.get(f"{metric}.mean.{exp_name}", [])[i]
                        std_val = metrics_data.get(f"{metric}.std.{exp_name}", [])[i]
                        table_data.append([f'{mean_val:.4f}', f'{std_val:.4f}'])

                    fig, ax = plt.subplots(figsize=(4, 0.5 + len(base_metrics) * 0.3))
                    ax.axis('tight'); ax.axis('off')
                    table = plt.table(cellText=table_data, rowLabels=base_metrics, colLabels=['Mean', 'Std Dev'],
                                      loc='center', cellLoc='center')
                    table.auto_set_font_size(False); table.set_fontsize(10); table.scale(1.2, 1.4)
                    output_path = output_dir_exp / f"{run_name}_analysis_table{ext}"
                    plt.savefig(output_path, bbox_inches='tight', pad_inches=0.1)
                    plt.close(fig)
            logging.info(f"Generated analysis tables for environment '{env}'")

        # --- CHANGE 2 & 3: Modify Plotting Logic ---
        env_plot_dir = combined_dir / env
        for base in base_metrics:
            fig, ax = plt.subplots(figsize=(12, 6))

            for exp_name in sorted_experiment_names:
                mean_key = f"{base}.mean.{exp_name}"
                if mean_key not in metrics_data: continue
                std_key = f"{base}.std.{exp_name}"
                
                # Get the specific x-axis values for this experiment
                x_values = model_x_values.get(env, {}).get(exp_name)
                if not x_values: continue # Skip if no x-values were found

                mean = np.array(metrics_data[mean_key])
                std = np.array(metrics_data[std_key])
                style = style_map.get(exp_name, {})

<<<<<<< HEAD
                # draw std band only if non-zero
                if std.max() == 0:
                    continue
                ax.fill_between(episodes, mean - std, mean + std, alpha=0.15, zorder=0)
=======
                # Use the real x_values in all plotting commands
                if len(mean) > 1:
                    line = ax.plot(x_values, mean, label=exp_name, **style)
                    if std.max() > 0: ax.fill_between(x_values, mean - std, mean + std, color=line[0].get_color(), alpha=0.2, zorder=0)
                else:
                    plot_style = {**style, 'marker': style.get('marker', 'o'), 'linestyle': 'None'}
                    line = ax.plot(x_values, mean, label=exp_name, **plot_style)
                    if std.max() > 0: ax.errorbar(x_values, mean, yerr=std, fmt='none', color=line[0].get_color(), capsize=5)
>>>>>>> 843887df

            # Update the x-axis label to be more descriptive
            plt.title(f"{env} - {base}")
            plt.xlabel('Model Value (from name)') # CHANGE 3
            plt.ylabel(base)
            plt.legend(fontsize=10, loc='best', bbox_to_anchor=(1.0, 1.0))
            plt.tight_layout(pad=0.8)
            output = env_plot_dir / f"{base}{ext}"
            plt.savefig(output, bbox_inches='tight', pad_inches=0.2)
            plt.close(fig)

    return processed<|MERGE_RESOLUTION|>--- conflicted
+++ resolved
@@ -608,12 +608,6 @@
                 std = np.array(metrics_data[std_key])
                 style = style_map.get(exp_name, {})
 
-<<<<<<< HEAD
-                # draw std band only if non-zero
-                if std.max() == 0:
-                    continue
-                ax.fill_between(episodes, mean - std, mean + std, alpha=0.15, zorder=0)
-=======
                 # Use the real x_values in all plotting commands
                 if len(mean) > 1:
                     line = ax.plot(x_values, mean, label=exp_name, **style)
@@ -622,7 +616,6 @@
                     plot_style = {**style, 'marker': style.get('marker', 'o'), 'linestyle': 'None'}
                     line = ax.plot(x_values, mean, label=exp_name, **plot_style)
                     if std.max() > 0: ax.errorbar(x_values, mean, yerr=std, fmt='none', color=line[0].get_color(), capsize=5)
->>>>>>> 843887df
 
             # Update the x-axis label to be more descriptive
             plt.title(f"{env} - {base}")
